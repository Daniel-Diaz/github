--- conflicted
+++ resolved
@@ -30,18 +30,13 @@
 
 -- | user/password for HTTP basic access authentication
 data GithubAuth = GithubBasicAuth BS.ByteString BS.ByteString
-<<<<<<< HEAD
-                | GithubOAuth String
-                deriving (Show, Data, Typeable, Eq, Ord, Generic)
-
-instance NFData GithubAuth
-=======
                 | GithubOAuth String -- ^ token
                 | GithubEnterpriseOAuth String  -- ^ custom API endpoint without
                                                 --   trailing slash
                                         String  -- ^ token
-                deriving (Show, Data, Typeable, Eq, Ord)
->>>>>>> 35180ad2
+                deriving (Show, Data, Typeable, Eq, Ord, Generic)
+
+instance NFData GithubAuth
 
 githubGet :: (FromJSON b, Show b) => [String] -> IO (Either Error b)
 githubGet = githubGet' Nothing
