{-# LANGUAGE CPP, DeriveDataTypeable, OverloadedStrings #-}

-- | This module re-exports the @Github.Data.Definitions@ module, adding
-- instances of @FromJSON@ to it. If you wish to use the data without the
-- instances, use the @Github.Data.Definitions@ module instead.

module Github.Data (module Github.Data.Definitions) where

import Control.Applicative
import Control.Monad
import qualified Data.Text as T
import Data.Aeson.Types
import qualified Data.Vector as V
import qualified Data.HashMap.Lazy as Map
import Data.Hashable (Hashable)

#if MIN_VERSION_time(1,5,0)
import Data.Time
#else
import Data.Time
import System.Locale (defaultTimeLocale)
#endif

import Github.Data.Definitions

instance FromJSON GithubDate where
  parseJSON (String t) =
    case parseTime defaultTimeLocale "%FT%T%Z" (T.unpack t) of
         Just d -> pure $ GithubDate d
         _      -> fail "could not parse Github datetime"
  parseJSON _          = fail "Given something besides a String"

instance FromJSON Commit where
  parseJSON (Object o) =
    Commit <$> o .: "sha"
           <*> o .: "parents"
           <*> o .: "url"
           <*> o .: "commit"
           <*> o .:? "committer"
           <*> o .:? "author"
           <*> o .:< "files"
           <*> o .:? "stats"
  parseJSON _          = fail "Could not build a Commit"

instance FromJSON Tree where
  parseJSON (Object o) =
    Tree <$> o .: "sha"
         <*> o .: "url"
         <*> o .:< "tree"
  parseJSON _          = fail "Could not build a Tree"

instance FromJSON GitTree where
  parseJSON (Object o) =
    GitTree <$> o .: "type"
         <*> o .: "sha"
         <*> o .:? "url"
         <*> o .:? "size"
         <*> o .: "path"
         <*> o .: "mode"
  parseJSON _          = fail "Could not build a GitTree"

instance FromJSON GitCommit where
  parseJSON (Object o) =
    GitCommit <$> o .: "message"
              <*> o .: "url"
              <*> o .: "committer"
              <*> o .: "author"
              <*> o .: "tree"
              <*> o .:? "sha"
              <*> o .:< "parents"
  parseJSON _          = fail "Could not build a GitCommit"

instance FromJSON GithubOwner where
  parseJSON (Object o)
    | o `at` "gravatar_id" == Nothing =
      GithubOrganization <$> o .: "avatar_url"
                 <*> o .: "login"
                 <*> o .: "url"
                 <*> o .: "id"
    | otherwise =
      GithubUser <$> o .: "avatar_url"
                 <*> o .: "login"
                 <*> o .: "url"
                 <*> o .: "id"
                 <*> o .: "gravatar_id"
  parseJSON v          = fail $ "Could not build a GithubOwner out of " ++ (show v)

instance FromJSON GitUser where
  parseJSON (Object o) =
    GitUser <$> o .: "name"
            <*> o .: "email"
            <*> o .: "date"
  parseJSON _          = fail "Could not build a GitUser"

instance FromJSON File where
  parseJSON (Object o) =
    File <$> o .: "blob_url"
         <*> o .: "status"
         <*> o .: "raw_url"
         <*> o .: "additions"
         <*> o .: "sha"
         <*> o .: "changes"
         <*> o .: "patch"
         <*> o .: "filename"
         <*> o .: "deletions"
  parseJSON _          = fail "Could not build a File"

instance FromJSON Stats where
  parseJSON (Object o) =
    Stats <$> o .: "additions"
          <*> o .: "total"
          <*> o .: "deletions"
  parseJSON _          = fail "Could not build a Stats"

instance FromJSON Comment where
  parseJSON (Object o) =
    Comment <$> o .:? "position"
            <*> o .:? "line"
            <*> o .: "body"
            <*> o .:? "commit_id"
            <*> o .: "updated_at"
            <*> o .:? "html_url"
            <*> o .: "url"
            <*> o .: "created_at"
            <*> o .:? "path"
            <*> o .: "user"
            <*> o .: "id"
  parseJSON _          = fail "Could not build a Comment"

instance ToJSON NewComment where
  toJSON (NewComment b) = object [ "body" .= b ]

instance ToJSON EditComment where
  toJSON (EditComment b) = object [ "body" .= b ]

instance FromJSON Diff where
  parseJSON (Object o) =
    Diff <$> o .: "status"
         <*> o .: "behind_by"
         <*> o .: "patch_url"
         <*> o .: "url"
         <*> o .: "base_commit"
         <*> o .:< "commits"
         <*> o .: "total_commits"
         <*> o .: "html_url"
         <*> o .:< "files"
         <*> o .: "ahead_by"
         <*> o .: "diff_url"
         <*> o .: "permalink_url"
  parseJSON _          = fail "Could not build a Diff"

instance FromJSON Gist where
  parseJSON (Object o) =
    Gist <$> o .: "user"
         <*> o .: "git_push_url"
         <*> o .: "url"
         <*> o .:? "description"
         <*> o .: "created_at"
         <*> o .: "public"
         <*> o .: "comments"
         <*> o .: "updated_at"
         <*> o .: "html_url"
         <*> o .: "id"
         <*> o `values` "files"
         <*> o .: "git_push_url"
  parseJSON _          = fail "Could not build a Gist"

instance FromJSON GistFile where
  parseJSON (Object o) =
    GistFile <$> o .: "type"
             <*> o .: "raw_url"
             <*> o .: "size"
             <*> o .:? "language"
             <*> o .: "filename"
             <*> o .:? "content"
  parseJSON _          = fail "Could not build a GistFile"

instance FromJSON GistComment where
  parseJSON (Object o) =
    GistComment <$> o .: "user"
                <*> o .: "url"
                <*> o .: "created_at"
                <*> o .: "body"
                <*> o .: "updated_at"
                <*> o .: "id"
  parseJSON _          = fail "Could not build a GistComment"

instance FromJSON Blob where
  parseJSON (Object o) =
    Blob <$> o .: "url"
         <*> o .: "encoding"
         <*> o .: "content"
         <*> o .: "sha"
         <*> o .: "size"
  parseJSON _          = fail "Could not build a Blob"

instance ToJSON NewGitReference where
  toJSON (NewGitReference r s) = object [ "ref" .= r, "sha" .= s  ]

instance FromJSON GitReference where
  parseJSON (Object o) =
    GitReference <$> o .: "object"
                 <*> o .: "url"
                 <*> o .: "ref"
  parseJSON _          = fail "Could not build a GitReference"

instance FromJSON GitObject where
  parseJSON (Object o) =
    GitObject <$> o .: "type"
           <*> o .: "sha"
           <*> o .: "url"
  parseJSON _          = fail "Could not build a GitObject"

instance FromJSON Issue where
  parseJSON (Object o) =
    Issue <$> o .:? "closed_at"
          <*> o .: "updated_at"
          <*> o .: "events_url"
          <*> o .: "html_url"
          <*> o .:? "closed_by"
          <*> o .: "labels"
          <*> o .: "number"
          <*> o .:? "assignee"
          <*> o .: "user"
          <*> o .: "title"
          <*> o .:? "pull_request"
          <*> o .: "url"
          <*> o .: "created_at"
          <*> o .: "body"
          <*> o .: "state"
          <*> o .: "id"
          <*> o .: "comments"
          <*> o .:? "milestone"
  parseJSON _          = fail "Could not build an Issue"

instance ToJSON NewIssue where
  toJSON (NewIssue t b a m ls) =
    object
    [ "title"     .= t
    , "body"      .= b
    , "assignee"  .= a
    , "milestone" .= m
    , "labels"    .= ls ]

instance ToJSON EditIssue where
  toJSON (EditIssue t b a s m ls) =
    object $ filter notNull $ [ "title" .= t
                              , "body" .= b
                              , "assignee" .= a
                              , "state" .= s
                              , "milestone" .= m
                              , "labels" .= ls ]
    where notNull (_, Null) = False
          notNull (_, _)    = True

instance FromJSON Milestone where
  parseJSON (Object o) =
    Milestone <$> o .: "creator"
              <*> o .: "due_on"
              <*> o .: "open_issues"
              <*> o .: "number"
              <*> o .: "closed_issues"
              <*> o .: "description"
              <*> o .: "title"
              <*> o .: "url"
              <*> o .: "created_at"
              <*> o .: "state"
  parseJSON _          = fail "Could not build a Milestone"

instance FromJSON IssueLabel where
  parseJSON (Object o) =
    IssueLabel <$> o .: "color"
               <*> o .: "url"
               <*> o .: "name"
  parseJSON _          = fail "Could not build a Milestone"

instance FromJSON PullRequestReference where
  parseJSON (Object o) =
    PullRequestReference <$> o .:? "html_url"
                         <*> o .:? "patch_url"
                         <*> o .:? "diff_url"
  parseJSON _          = fail "Could not build a PullRequest"

instance FromJSON IssueComment where
  parseJSON (Object o) =
    IssueComment <$> o .: "updated_at"
                 <*> o .: "user"
                 <*> o .: "url"
                 <*> o .: "html_url"
                 <*> o .: "created_at"
                 <*> o .: "body"
                 <*> o .: "id"
  parseJSON _          = fail "Could not build an IssueComment"

instance FromJSON Event where
  parseJSON (Object o) =
    Event <$> o .: "actor"
          <*> o .: "event"
          <*> o .:? "commit_id"
          <*> o .: "url"
          <*> o .: "created_at"
          <*> o .: "id"
          <*> o .:? "issue"
  parseJSON _          = fail "Could not build an Event"

instance FromJSON EventType where
  parseJSON (String "closed") = pure Closed
  parseJSON (String "reopened") = pure Reopened
  parseJSON (String "subscribed") = pure Subscribed
  parseJSON (String "merged") = pure Merged
  parseJSON (String "referenced") = pure Referenced
  parseJSON (String "mentioned") = pure Mentioned
  parseJSON (String "assigned") = pure Assigned
  parseJSON (String "unsubscribed") = pure Unsubscribed
  parseJSON (String "unassigned") = pure ActorUnassigned
  parseJSON (String "labeled") = pure Labeled
  parseJSON (String "unlabeled") = pure Unlabeled
  parseJSON (String "milestoned") = pure Milestoned
  parseJSON (String "demilestoned") = pure Demilestoned
  parseJSON (String "renamed") = pure Renamed
  parseJSON (String "locked") = pure Locked
  parseJSON (String "unlocked") = pure Unlocked
  parseJSON (String "head_ref_deleted") = pure HeadRefDeleted
  parseJSON (String "head_ref_restored") = pure HeadRefRestored
  parseJSON _ = fail "Could not build an EventType"

instance FromJSON SimpleOrganization where
  parseJSON (Object o) =
    SimpleOrganization <$> o .: "url"
                       <*> o .: "avatar_url"
                       <*> o .: "id"
                       <*> o .: "login"
  parseJSON _ = fail "Could not build a SimpleOrganization"

instance FromJSON Organization where
  parseJSON (Object o) =
    Organization <$> o .: "type"
                 <*> o .:? "blog"
                 <*> o .:? "location"
                 <*> o .: "login"
                 <*> o .: "followers"
                 <*> o .:? "company"
                 <*> o .: "avatar_url"
                 <*> o .: "public_gists"
                 <*> o .: "html_url"
                 <*> o .:? "email"
                 <*> o .: "following"
                 <*> o .: "public_repos"
                 <*> o .: "url"
                 <*> o .: "created_at"
                 <*> o .:? "name"
                 <*> o .: "id"
  parseJSON _ = fail "Could not build an Organization"

instance FromJSON PullRequest where
  parseJSON (Object o) =
      PullRequest
        <$> o .:? "closed_at"
        <*> o .: "created_at"
        <*> o .: "user"
        <*> o .: "patch_url"
        <*> o .: "state"
        <*> o .: "number"
        <*> o .: "html_url"
        <*> o .: "updated_at"
        <*> o .: "body"
        <*> o .: "issue_url"
        <*> o .: "diff_url"
        <*> o .: "url"
        <*> o .: "_links"
        <*> o .:? "merged_at"
        <*> o .: "title"
        <*> o .: "id"
  parseJSON _ = fail "Could not build a PullRequest"

instance ToJSON EditPullRequestState where
  toJSON (EditPullRequestStateOpen) = String "open"
  toJSON (EditPullRequestStateClosed) = String "closed"

instance ToJSON EditPullRequest where
  toJSON (EditPullRequest t b s) =
    object $ filter notNull [ "title" .= t, "body" .= b, "state" .= s ]
    where notNull (_, Null) = False
          notNull (_, _) = True

instance ToJSON CreatePullRequest where
  toJSON (CreatePullRequest t b headPR basePR) =
    object [ "title" .= t, "body" .= b, "head" .= headPR, "base" .= basePR ]
  toJSON (CreatePullRequestIssue issueNum headPR basePR) =
    object [ "issue" .= issueNum, "head" .= headPR, "base" .= basePR]

instance FromJSON DetailedPullRequest where
  parseJSON (Object o) =
      DetailedPullRequest
        <$> o .:? "closed_at"
        <*> o .: "created_at"
        <*> o .: "user"
        <*> o .: "patch_url"
        <*> o .: "state"
        <*> o .: "number"
        <*> o .: "html_url"
        <*> o .: "updated_at"
        <*> o .: "body"
        <*> o .: "issue_url"
        <*> o .: "diff_url"
        <*> o .: "url"
        <*> o .: "_links"
        <*> o .:? "merged_at"
        <*> o .: "title"
        <*> o .: "id"
        <*> o .:? "merged_by"
        <*> o .: "changed_files"
        <*> o .: "head"
        <*> o .: "comments"
        <*> o .: "deletions"
        <*> o .: "additions"
        <*> o .: "review_comments"
        <*> o .: "base"
        <*> o .: "commits"
        <*> o .: "merged"
        <*> o .:? "mergeable"
  parseJSON _ = fail "Could not build a DetailedPullRequest"

instance FromJSON PullRequestLinks where
  parseJSON (Object o) =
    PullRequestLinks <$> o <.:> ["review_comments", "href"]
                     <*> o <.:> ["comments", "href"]
                     <*> o <.:> ["html", "href"]
                     <*> o <.:> ["self", "href"]
  parseJSON _ = fail "Could not build a PullRequestLinks"

instance FromJSON PullRequestCommit where
  parseJSON (Object o) =
    PullRequestCommit <$> o .: "label"
                      <*> o .: "ref"
                      <*> o .: "sha"
                      <*> o .: "user"
                      <*> o .: "repo"
  parseJSON _ = fail "Could not build a PullRequestCommit"

instance FromJSON PullRequestEvent where
  parseJSON (Object o) =
    PullRequestEvent <$> o .: "action"
                     <*> o .: "number"
                     <*> o .: "pull_request"
                     <*> o .: "repository"
                     <*> o .: "sender"
  parseJSON _ = fail "Could not build a PullRequestEvent"

instance FromJSON PullRequestEventType where
  parseJSON (String "opened") = pure PullRequestOpened
  parseJSON (String "closed") = pure PullRequestClosed
  parseJSON (String "synchronize") = pure PullRequestSynchronized
  parseJSON (String "reopened") = pure PullRequestReopened
  parseJSON (String "assigned") = pure PullRequestAssigned
  parseJSON (String "unassigned") = pure PullRequestUnassigned
  parseJSON (String "labeled") = pure PullRequestLabeled
  parseJSON (String "unlabeled") = pure PullRequestUnlabeled
  parseJSON _ = fail "Could not build a PullRequestEventType"

instance FromJSON RepoWebhookEvent where
  parseJSON (String "*") = pure WebhookWildcardEvent
  parseJSON (String "commit_comment") = pure WebhookCommitCommentEvent
  parseJSON (String "create") = pure WebhookCreateEvent
  parseJSON (String "delete") = pure WebhookDeleteEvent
  parseJSON (String "deployment") = pure WebhookDeploymentEvent
  parseJSON (String "deployment_status") = pure WebhookDeploymentStatusEvent
  parseJSON (String "fork") = pure WebhookForkEvent
  parseJSON (String "gollum") = pure WebhookGollumEvent
  parseJSON (String "issue_comment") = pure WebhookIssueCommentEvent
  parseJSON (String "issues") = pure WebhookIssuesEvent
  parseJSON (String "member") = pure WebhookMemberEvent
  parseJSON (String "page_build") = pure WebhookPageBuildEvent
  parseJSON (String "public") = pure WebhookPublicEvent
  parseJSON (String "pull_request_review_comment") = pure WebhookPullRequestReviewCommentEvent
  parseJSON (String "pull_request") = pure WebhookPullRequestEvent
  parseJSON (String "push") = pure WebhookPushEvent
  parseJSON (String "release") = pure WebhookReleaseEvent
  parseJSON (String "status") = pure WebhookStatusEvent
  parseJSON (String "team_add") = pure WebhookTeamAddEvent
  parseJSON (String "watch") = pure WebhookWatchEvent
  parseJSON _ = fail "Could not build a Webhook event"

instance ToJSON RepoWebhookEvent where
  toJSON (WebhookWildcardEvent) = String "*"
  toJSON (WebhookCommitCommentEvent) = String "commit_comment"
  toJSON (WebhookCreateEvent) = String "create"
  toJSON (WebhookDeleteEvent) = String "delete"
  toJSON (WebhookDeploymentEvent) = String "deployment"
  toJSON (WebhookDeploymentStatusEvent) = String "deployment_status"
  toJSON (WebhookForkEvent) = String "fork"
  toJSON (WebhookGollumEvent) = String "gollum"
  toJSON (WebhookIssueCommentEvent) = String "issue_comment"
  toJSON (WebhookIssuesEvent) = String "issues"
  toJSON (WebhookMemberEvent) = String "member"
  toJSON (WebhookPageBuildEvent) = String "page_build"
  toJSON (WebhookPublicEvent) = String "public"
  toJSON (WebhookPullRequestReviewCommentEvent) = String "pull_request_review_comment"
  toJSON (WebhookPullRequestEvent) = String "pull_request"
  toJSON (WebhookPushEvent) = String "push"
  toJSON (WebhookReleaseEvent) = String "release"
  toJSON (WebhookStatusEvent) = String "status"
  toJSON (WebhookTeamAddEvent) = String "team_add"
  toJSON (WebhookWatchEvent) = String "watch"

instance FromJSON PingEvent where
  parseJSON (Object o) =
    PingEvent <$> o .: "zen"
              <*> o .: "hook"
              <*> o .: "hook_id"
  parseJSON _ = fail "Could not build a PingEvent"

instance FromJSON SearchReposResult where
  parseJSON (Object o) =
    SearchReposResult <$> o .: "total_count"
                      <*> o .:< "items"
  parseJSON _ = fail "Could not build a SearchReposResult"

instance FromJSON Repo where
  parseJSON (Object o) =
    Repo <$> o .:? "ssh_url"
         <*> o .: "description"
         <*> o .:? "created_at"
         <*> o .: "html_url"
         <*> o .:? "svn_url"
         <*> o .:? "forks"
         <*> o .:? "homepage"
         <*> o .: "fork"
         <*> o .:? "git_url"
         <*> o .: "private"
         <*> o .:? "clone_url"
         <*> o .:? "size"
         <*> o .:? "updated_at"
         <*> o .:? "watchers"
         <*> o .: "owner"
         <*> o .: "name"
         <*> o .:? "language"
         <*> o .:? "master_branch"
         <*> o .:? "pushed_at"
         <*> o .: "id"
         <*> o .: "url"
         <*> o .:? "open_issues"
         <*> o .:? "has_wiki"
         <*> o .:? "has_issues"
         <*> o .:? "has_downloads"
<<<<<<< HEAD
         <*> o .:? "parent"
         <*> o .:? "source"
=======
	       <*> o .:? "parent"
	       <*> o .:? "source"
>>>>>>> d0315da1
         <*> o .: "hooks_url"
         <*> o .: "stargazers_count"
  parseJSON _ = fail "Could not build a Repo"

instance FromJSON SearchCodeResult where
  parseJSON (Object o) =
    SearchCodeResult <$> o .: "total_count"
                     <*> o .:< "items"
  parseJSON _ = fail "Could not build a SearchCodeResult"

instance FromJSON Code where
  parseJSON (Object o ) =
    Code <$> o .: "name"
         <*> o .: "path"
         <*> o .: "sha"
         <*> o .: "url"
         <*> o .: "git_url"
         <*> o .: "html_url"
         <*> o .: "repository"
  parseJSON _ = fail "Could not build a Code"

instance FromJSON RepoRef where
  parseJSON (Object o) =
    RepoRef <$> o .: "owner"
            <*> o .: "name"
  parseJSON _ = fail "Could not build a RepoRef"

instance FromJSON Contributor where
  parseJSON (Object o)
    | o `at` "type" == (Just "Anonymous") =
      AnonymousContributor <$> o .: "contributions"
                           <*> o .: "name"
    | otherwise =
      KnownContributor <$> o .: "contributions"
                       <*> o .: "avatar_url"
                       <*> o .: "login"
                       <*> o .: "url"
                       <*> o .: "id"
                       <*> o .: "gravatar_id"
  parseJSON _ = fail "Could not build a Contributor"

instance FromJSON Languages where
  parseJSON (Object o) =
    Languages <$>
      mapM (\name -> Language (T.unpack name) <$> o .: name)
           (Map.keys o)
  parseJSON _ = fail "Could not build Languages"

instance FromJSON Tag where
  parseJSON (Object o) =
    Tag <$> o .: "name"
        <*> o .: "zipball_url"
        <*> o .: "tarball_url"
        <*> o .: "commit"
  parseJSON _ = fail "Could not build a Tag"

instance FromJSON Branch where
  parseJSON (Object o) = Branch <$> o .: "name" <*> o .: "commit"
  parseJSON _ = fail "Could not build a Branch"

instance FromJSON BranchCommit where
  parseJSON (Object o) = BranchCommit <$> o .: "sha" <*> o .: "url"
  parseJSON _ = fail "Could not build a BranchCommit"

instance FromJSON DetailedOwner where
  parseJSON (Object o)
    | o `at` "gravatar_id" == Nothing =
      DetailedOrganization <$> o .: "created_at"
                   <*> o .: "type"
                   <*> o .: "public_gists"
                   <*> o .: "avatar_url"
                   <*> o .: "followers"
                   <*> o .: "following"
                   <*> o .:? "blog"
                   <*> o .:? "bio"
                   <*> o .: "public_repos"
                   <*> o .:? "name"
                   <*> o .:? "location"
                   <*> o .:? "company"
                   <*> o .: "url"
                   <*> o .: "id"
                   <*> o .: "html_url"
                   <*> o .: "login"
    | otherwise =
      DetailedUser <$> o .: "created_at"
                   <*> o .: "type"
                   <*> o .: "public_gists"
                   <*> o .: "avatar_url"
                   <*> o .: "followers"
                   <*> o .: "following"
                   <*> o .:? "hireable"
                   <*> o .: "gravatar_id"
                   <*> o .:? "blog"
                   <*> o .:? "bio"
                   <*> o .: "public_repos"
                   <*> o .:? "name"
                   <*> o .:? "location"
                   <*> o .:? "company"
                   <*> o .:? "email"
                   <*> o .: "url"
                   <*> o .: "id"
                   <*> o .: "html_url"
                   <*> o .: "login"
  parseJSON _ = fail "Could not build a DetailedOwner"

instance FromJSON RepoWebhook where
  parseJSON (Object o) =
    RepoWebhook <$> o .: "url"
                <*> o .: "test_url"
                <*> o .: "id"
                <*> o .: "name"
                <*> o .: "active"
                <*> o .: "events"
                <*> o .: "config"
                <*> o .: "last_response"
                <*> o .: "updated_at"
                <*> o .: "created_at"
  parseJSON _          = fail "Could not build a RepoWebhook"

instance FromJSON RepoWebhookResponse where
  parseJSON (Object o) =
    RepoWebhookResponse <$> o .: "code"
                        <*> o .: "status"
                        <*> o .: "message"
  parseJSON _          = fail "Could not build a RepoWebhookResponse"

instance FromJSON Content where
  parseJSON o@(Object _) = ContentFile <$> parseJSON o
  parseJSON (Array os) = ContentDirectory <$> (mapM parseJSON $ V.toList os)
  parseJSON _ = fail "Could not build a Content"

instance FromJSON ContentData where
  parseJSON (Object o) =
    ContentData <$> o .: "type"
                <*> o .: "encoding"
                <*> o .: "size"
                <*> o .: "name"
                <*> o .: "path"
                <*> o .: "content"
                <*> o .: "sha"
                <*> o .: "url"
                <*> o .: "git_url"
                <*> o .: "html_url"
  parseJSON _ = fail "Could not build a ContentData"

-- | A slightly more generic version of Aeson's @(.:?)@, using `mzero' instead
-- of `Nothing'.
(.:<) :: (FromJSON a) => Object -> T.Text -> Parser [a]
obj .:< key = case Map.lookup key obj of
                   Nothing -> pure mzero
                   Just v  -> parseJSON v

-- | Produce all values for the given key.
values :: (Eq k, Hashable k, FromJSON v) => Map.HashMap k Value -> k -> Parser v
obj `values` key =
  let (Object children) = findWithDefault (Object Map.empty) key obj in
    parseJSON $ Array $ V.fromList $ Map.elems children

-- | Produce the value for the last key by traversing.
(<.:>) :: (FromJSON v) => Object -> [T.Text] -> Parser v
obj <.:> [key] = obj .: key
obj <.:> (key:keys) =
  let (Object nextObj) = findWithDefault (Object Map.empty) key obj in
      nextObj <.:> keys
_ <.:> [] = fail "must have a pair"

-- | Produce the value for the given key, maybe.
at :: Object -> T.Text -> Maybe Value
obj `at` key = Map.lookup key obj

-- Taken from Data.Map:
findWithDefault :: (Eq k, Hashable k) => v -> k -> Map.HashMap k v -> v
findWithDefault def k m =
  case Map.lookup k m of
    Nothing -> def
    Just x  -> x<|MERGE_RESOLUTION|>--- conflicted
+++ resolved
@@ -543,13 +543,8 @@
          <*> o .:? "has_wiki"
          <*> o .:? "has_issues"
          <*> o .:? "has_downloads"
-<<<<<<< HEAD
          <*> o .:? "parent"
          <*> o .:? "source"
-=======
-	       <*> o .:? "parent"
-	       <*> o .:? "source"
->>>>>>> d0315da1
          <*> o .: "hooks_url"
          <*> o .: "stargazers_count"
   parseJSON _ = fail "Could not build a Repo"
